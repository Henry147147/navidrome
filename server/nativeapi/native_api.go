package nativeapi

import (
	"context"
	"encoding/json"
	"html"
	"net/http"
	"strconv"
	"time"

	"github.com/deluan/rest"
	"github.com/go-chi/chi/v5"
	"github.com/go-chi/chi/v5/middleware"
	"github.com/navidrome/navidrome/conf"
	"github.com/navidrome/navidrome/core"
	"github.com/navidrome/navidrome/core/metrics"
	"github.com/navidrome/navidrome/log"
	"github.com/navidrome/navidrome/model"
	"github.com/navidrome/navidrome/model/request"
	"github.com/navidrome/navidrome/server"
	"github.com/navidrome/navidrome/server/subsonic"
)

type Router struct {
	http.Handler
	ds          model.DataStore
	share       core.Share
	playlists   core.Playlists
	insights    metrics.Insights
	libs        core.Library
<<<<<<< HEAD
	recommender subsonic.RecommendationClient
	embedQueue  *embedQueue
}

func New(ds model.DataStore, share core.Share, playlists core.Playlists, insights metrics.Insights, libraryService core.Library, recommender subsonic.RecommendationClient) *Router {
	r := &Router{
		ds:          ds,
		share:       share,
		playlists:   playlists,
		insights:    insights,
		libs:        libraryService,
		recommender: recommender,
		embedQueue:  newEmbedQueue(),
	}
=======
	maintenance core.Maintenance
}

func New(ds model.DataStore, share core.Share, playlists core.Playlists, insights metrics.Insights, libraryService core.Library, maintenance core.Maintenance) *Router {
	r := &Router{ds: ds, share: share, playlists: playlists, insights: insights, libs: libraryService, maintenance: maintenance}
>>>>>>> f939ad84
	r.Handler = r.routes()
	return r
}

func (api *Router) routes() http.Handler {
	r := chi.NewRouter()

	// Public
	api.RX(r, "/translation", newTranslationRepository, false)

	// Protected
	r.Group(func(r chi.Router) {
		r.Use(server.Authenticator(api.ds))
		r.Use(server.JWTRefresher)
		r.Use(server.UpdateLastAccessMiddleware(api.ds))
		api.R(r, "/user", model.User{}, true)
		api.R(r, "/song", model.MediaFile{}, false)
		api.R(r, "/album", model.Album{}, false)
		api.R(r, "/artist", model.Artist{}, false)
		api.R(r, "/genre", model.Genre{}, false)
		api.R(r, "/player", model.Player{}, true)
		api.R(r, "/transcoding", model.Transcoding{}, conf.Server.EnableTranscodingConfig)
		api.R(r, "/radio", model.Radio{}, true)
		api.R(r, "/tag", model.Tag{}, true)
		if conf.Server.EnableSharing {
			api.RX(r, "/share", api.share.NewRepository, true)
		}

<<<<<<< HEAD
		n.addPlaylistRoute(r)
		n.addPlaylistTrackRoute(r)
		n.addSongPlaylistsRoute(r)
		n.addQueueRoute(r)
		n.addMissingFilesRoute(r)
		n.addKeepAliveRoute(r)
		n.addInsightsRoute(r)
		n.addUploadRoute(r)
		n.addUploadStatusRoute(r)
		n.addRecommendationRoutes(r)
		n.addAutoPlayRoute(r)
=======
		api.addPlaylistRoute(r)
		api.addPlaylistTrackRoute(r)
		api.addSongPlaylistsRoute(r)
		api.addQueueRoute(r)
		api.addMissingFilesRoute(r)
		api.addKeepAliveRoute(r)
		api.addInsightsRoute(r)
>>>>>>> f939ad84

		r.With(adminOnlyMiddleware).Group(func(r chi.Router) {
			api.addInspectRoute(r)
			api.addConfigRoute(r)
			api.addUserLibraryRoute(r)
			api.RX(r, "/library", api.libs.NewRepository, true)
		})
	})

	return r
}

func (api *Router) R(r chi.Router, pathPrefix string, model interface{}, persistable bool) {
	constructor := func(ctx context.Context) rest.Repository {
		return api.ds.Resource(ctx, model)
	}
	api.RX(r, pathPrefix, constructor, persistable)
}

func (api *Router) RX(r chi.Router, pathPrefix string, constructor rest.RepositoryConstructor, persistable bool) {
	r.Route(pathPrefix, func(r chi.Router) {
		r.Get("/", rest.GetAll(constructor))
		if persistable {
			r.Post("/", rest.Post(constructor))
		}
		r.Route("/{id}", func(r chi.Router) {
			r.Use(server.URLParamsMiddleware)
			r.Get("/", rest.Get(constructor))
			if persistable {
				r.Put("/", rest.Put(constructor))
				r.Delete("/", rest.Delete(constructor))
			}
		})
	})
}

func (api *Router) addPlaylistRoute(r chi.Router) {
	constructor := func(ctx context.Context) rest.Repository {
		return api.ds.Resource(ctx, model.Playlist{})
	}

	r.Route("/playlist", func(r chi.Router) {
		r.Get("/", rest.GetAll(constructor))
		r.Post("/", func(w http.ResponseWriter, r *http.Request) {
			if r.Header.Get("Content-type") == "application/json" {
				rest.Post(constructor)(w, r)
				return
			}
			createPlaylistFromM3U(api.playlists)(w, r)
		})

		r.Route("/{id}", func(r chi.Router) {
			r.Use(server.URLParamsMiddleware)
			r.Get("/", rest.Get(constructor))
			r.Put("/", rest.Put(constructor))
			r.Delete("/", rest.Delete(constructor))
		})
	})
}

func (api *Router) addPlaylistTrackRoute(r chi.Router) {
	r.Route("/playlist/{playlistId}/tracks", func(r chi.Router) {
		r.Get("/", func(w http.ResponseWriter, r *http.Request) {
			getPlaylist(api.ds)(w, r)
		})
		r.With(server.URLParamsMiddleware).Route("/", func(r chi.Router) {
			r.Delete("/", func(w http.ResponseWriter, r *http.Request) {
				deleteFromPlaylist(api.ds)(w, r)
			})
			r.Post("/", func(w http.ResponseWriter, r *http.Request) {
				addToPlaylist(api.ds)(w, r)
			})
		})
		r.Route("/{id}", func(r chi.Router) {
			r.Use(server.URLParamsMiddleware)
			r.Get("/", func(w http.ResponseWriter, r *http.Request) {
				getPlaylistTrack(api.ds)(w, r)
			})
			r.Put("/", func(w http.ResponseWriter, r *http.Request) {
				reorderItem(api.ds)(w, r)
			})
			r.Delete("/", func(w http.ResponseWriter, r *http.Request) {
				deleteFromPlaylist(api.ds)(w, r)
			})
		})
	})
}

func (api *Router) addSongPlaylistsRoute(r chi.Router) {
	r.With(server.URLParamsMiddleware).Get("/song/{id}/playlists", func(w http.ResponseWriter, r *http.Request) {
		getSongPlaylists(api.ds)(w, r)
	})
}

func (api *Router) addQueueRoute(r chi.Router) {
	r.Route("/queue", func(r chi.Router) {
		r.Get("/", getQueue(api.ds))
		r.Post("/", saveQueue(api.ds))
		r.Put("/", updateQueue(api.ds))
		r.Delete("/", clearQueue(api.ds))
	})
}

func (api *Router) addMissingFilesRoute(r chi.Router) {
	r.Route("/missing", func(r chi.Router) {
		api.RX(r, "/", newMissingRepository(api.ds), false)
		r.Delete("/", deleteMissingFiles(api.maintenance))
	})
}

func writeDeleteManyResponse(w http.ResponseWriter, r *http.Request, ids []string) {
	var resp []byte
	var err error
	if len(ids) == 1 {
		resp = []byte(`{"id":"` + html.EscapeString(ids[0]) + `"}`)
	} else {
		resp, err = json.Marshal(&struct {
			Ids []string `json:"ids"`
		}{Ids: ids})
		if err != nil {
			log.Error(r.Context(), "Error marshaling response", "ids", ids, err)
			http.Error(w, err.Error(), http.StatusInternalServerError)
		}
	}
	_, err = w.Write(resp)
	if err != nil {
		http.Error(w, err.Error(), http.StatusInternalServerError)
	}
}

func (api *Router) addInspectRoute(r chi.Router) {
	if conf.Server.Inspect.Enabled {
		r.Group(func(r chi.Router) {
			if conf.Server.Inspect.MaxRequests > 0 {
				log.Debug("Throttling inspect", "maxRequests", conf.Server.Inspect.MaxRequests,
					"backlogLimit", conf.Server.Inspect.BacklogLimit, "backlogTimeout",
					conf.Server.Inspect.BacklogTimeout)
				r.Use(middleware.ThrottleBacklog(conf.Server.Inspect.MaxRequests, conf.Server.Inspect.BacklogLimit, time.Duration(conf.Server.Inspect.BacklogTimeout)))
			}
			r.Get("/inspect", inspect(api.ds))
		})
	}
}

func (api *Router) addConfigRoute(r chi.Router) {
	if conf.Server.DevUIShowConfig {
		r.Get("/config/*", getConfig)
	}
}

func (api *Router) addKeepAliveRoute(r chi.Router) {
	r.Get("/keepalive/*", func(w http.ResponseWriter, r *http.Request) {
		_, _ = w.Write([]byte(`{"response":"ok", "id":"keepalive"}`))
	})
}

func (api *Router) addInsightsRoute(r chi.Router) {
	r.Get("/insights/*", func(w http.ResponseWriter, r *http.Request) {
		last, success := api.insights.LastRun(r.Context())
		if conf.Server.EnableInsightsCollector {
			_, _ = w.Write([]byte(`{"id":"insights_status", "lastRun":"` + last.Format("2006-01-02 15:04:05") + `", "success":` + strconv.FormatBool(success) + `}`))
		} else {
			_, _ = w.Write([]byte(`{"id":"insights_status", "lastRun":"disabled", "success":false}`))
		}
	})
}

// Middleware to ensure only admin users can access endpoints
func adminOnlyMiddleware(next http.Handler) http.Handler {
	return http.HandlerFunc(func(w http.ResponseWriter, r *http.Request) {
		user, ok := request.UserFrom(r.Context())
		if !ok || !user.IsAdmin {
			http.Error(w, "Access denied: admin privileges required", http.StatusForbidden)
			return
		}
		next.ServeHTTP(w, r)
	})
}<|MERGE_RESOLUTION|>--- conflicted
+++ resolved
@@ -28,28 +28,22 @@
 	playlists   core.Playlists
 	insights    metrics.Insights
 	libs        core.Library
-<<<<<<< HEAD
+	maintenance core.Maintenance
 	recommender subsonic.RecommendationClient
 	embedQueue  *embedQueue
 }
 
-func New(ds model.DataStore, share core.Share, playlists core.Playlists, insights metrics.Insights, libraryService core.Library, recommender subsonic.RecommendationClient) *Router {
+func New(ds model.DataStore, share core.Share, playlists core.Playlists, insights metrics.Insights, libraryService core.Library, maintenance core.Maintenance, recommender subsonic.RecommendationClient) *Router {
 	r := &Router{
 		ds:          ds,
 		share:       share,
 		playlists:   playlists,
 		insights:    insights,
 		libs:        libraryService,
+		maintenance: maintenance,
 		recommender: recommender,
 		embedQueue:  newEmbedQueue(),
 	}
-=======
-	maintenance core.Maintenance
-}
-
-func New(ds model.DataStore, share core.Share, playlists core.Playlists, insights metrics.Insights, libraryService core.Library, maintenance core.Maintenance) *Router {
-	r := &Router{ds: ds, share: share, playlists: playlists, insights: insights, libs: libraryService, maintenance: maintenance}
->>>>>>> f939ad84
 	r.Handler = r.routes()
 	return r
 }
@@ -78,19 +72,6 @@
 			api.RX(r, "/share", api.share.NewRepository, true)
 		}
 
-<<<<<<< HEAD
-		n.addPlaylistRoute(r)
-		n.addPlaylistTrackRoute(r)
-		n.addSongPlaylistsRoute(r)
-		n.addQueueRoute(r)
-		n.addMissingFilesRoute(r)
-		n.addKeepAliveRoute(r)
-		n.addInsightsRoute(r)
-		n.addUploadRoute(r)
-		n.addUploadStatusRoute(r)
-		n.addRecommendationRoutes(r)
-		n.addAutoPlayRoute(r)
-=======
 		api.addPlaylistRoute(r)
 		api.addPlaylistTrackRoute(r)
 		api.addSongPlaylistsRoute(r)
@@ -98,7 +79,10 @@
 		api.addMissingFilesRoute(r)
 		api.addKeepAliveRoute(r)
 		api.addInsightsRoute(r)
->>>>>>> f939ad84
+		api.addUploadRoute(r)
+		api.addUploadStatusRoute(r)
+		api.addRecommendationRoutes(r)
+		api.addAutoPlayRoute(r)
 
 		r.With(adminOnlyMiddleware).Group(func(r chi.Router) {
 			api.addInspectRoute(r)
