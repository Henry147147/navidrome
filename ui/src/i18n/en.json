{
  "about": {
    "config": {
      "configName": "Config Name",
      "configurationFile": "Configuration File",
      "currentValue": "Current Value",
      "devFlagsComment": "These are experimental settings and may be removed in future versions",
      "devFlagsHeader": "Development Flags (subject to change/removal)",
      "environmentVariable": "Environment Variable",
      "exportFailed": "Failed to copy configuration",
      "exportSuccess": "Configuration exported to clipboard in TOML format",
      "exportToml": "Export Configuration (TOML)"
    },
    "links": {
      "featureRequests": "Feature requests",
      "homepage": "Home page",
      "insights": {
        "disabled": "Disabled",
        "waiting": "Waiting"
      },
      "lastInsightsCollection": "Last insights collection",
      "source": "Source code"
    },
    "tabs": {
      "about": "About",
      "config": "Configuration"
    }
  },
  "activity": {
    "elapsedTime": "Elapsed Time",
    "fullScan": "Full Scan",
    "quickScan": "Quick Scan",
    "scanType": "Type",
    "serverDown": "OFFLINE",
    "serverUptime": "Server Uptime",
    "status": "Scan Error",
    "title": "Activity",
    "totalScanned": "Total Folders Scanned"
  },
  "help": {
    "hotkeys": {
      "current_song": "Go to Current Song",
      "next_song": "Next Song",
      "prev_song": "Previous Song",
      "show_help": "Show This Help",
      "toggle_love": "Add this track to favourites",
      "toggle_menu": "Toggle Menu Side Bar",
      "toggle_play": "Play / Pause",
      "vol_down": "Volume Down",
      "vol_up": "Volume Up"
    },
    "title": "Hilberto Music Hotkeys"
  },
  "languageName": "English",
  "menu": {
    "about": "About",
    "albumList": "Albums",
    "explore": {
      "name": "Explore"
    },
    "library": "Library",
    "librarySelector": {
      "allLibraries": "All Libraries (%{count})",
      "multipleLibraries": "%{selected} of %{total} Libraries",
      "none": "None",
      "selectLibraries": "Select Libraries"
    },
    "personal": {
      "name": "Personal",
      "options": {
        "defaultView": "Default View",
        "desktop_notifications": "Desktop Notifications",
        "gain": {
          "album": "Use Album Gain",
          "none": "Disabled",
          "track": "Use Track Gain"
        },
        "language": "Language",
        "lastfmNotConfigured": "Last.fm API-Key is not configured",
        "lastfmScrobbling": "Scrobble to Last.fm",
        "listenBrainzScrobbling": "Scrobble to ListenBrainz",
        "preAmp": "ReplayGain PreAmp (dB)",
        "replaygain": "ReplayGain Mode",
        "theme": "Theme"
      }
    },
    "playlists": "Playlists",
    "settings": "Settings",
    "sharedPlaylists": "Shared Playlists",
    "theme": "Theme",
    "upload": {
      "name": "Upload"
    },
    "version": "Version"
  },
  "message": {
    "delete_user_content": "Are you sure you want to delete this user and all their data (including playlists and preferences)?",
    "delete_user_title": "Delete user '%{name}'",
    "downloadDialogTitle": "Download %{resource} '%{name}' (%{size})",
    "downloadOriginalFormat": "Download in original format",
    "lastfmLink": "Read More...",
    "lastfmLinkFailure": "Last.fm could not be linked",
    "lastfmLinkSuccess": "Last.fm successfully linked and scrobbling enabled",
    "lastfmUnlinkFailure": "Last.fm could not be unlinked",
    "lastfmUnlinkSuccess": "Last.fm unlinked and scrobbling disabled",
    "listenBrainzLinkFailure": "ListenBrainz could not be linked: %{error}",
    "listenBrainzLinkSuccess": "ListenBrainz successfully linked and scrobbling enabled as user: %{user}",
    "listenBrainzUnlinkFailure": "ListenBrainz could not be unlinked",
    "listenBrainzUnlinkSuccess": "ListenBrainz unlinked and scrobbling disabled",
    "noPlaylistsAvailable": "None available",
    "noSimilarSongsFound": "No similar songs found",
    "noTopSongsFound": "No top songs found",
    "note": "NOTE",
    "notifications_blocked": "You have blocked Notifications for this site in your browser's settings",
    "notifications_not_available": "This browser does not support desktop notifications or you are not accessing Hilberto Music over https",
    "openIn": {
      "lastfm": "Open in Last.fm",
      "musicbrainz": "Open in MusicBrainz"
    },
    "remove_all_missing_content": "Are you sure you want to remove all missing files from the database? This will permanently remove any references to them, including their play counts and ratings.",
    "remove_all_missing_title": "Remove all missing files",
    "remove_missing_content": "Are you sure you want to remove the selected missing files from the database? This will remove permanently any references to them, including their play counts and ratings.",
    "remove_missing_title": "Remove missing files",
    "shareBatchDialogTitle": "Share 1 %{resource} |||| Share %{smart_count} %{resource}",
    "shareCopyToClipboard": "Copy to clipboard: Ctrl+C, Enter",
    "shareDialogTitle": "Share %{resource} '%{name}'",
    "shareFailure": "Error copying URL %{url} to clipboard",
    "shareOriginalFormat": "Share in original format",
    "shareSuccess": "URL copied to clipboard: %{url}",
    "songsAddedToPlaylist": "Added 1 song to playlist |||| Added %{smart_count} songs to playlist",
    "transcodingDisabled": "Changing the transcoding configuration through the web interface is disabled for security reasons. If you would like to change (edit or add) transcoding options, restart the server with the %{config} configuration option.",
    "transcodingEnabled": "Hilberto Music is currently running with %{config}, making it possible to run system commands from the transcoding settings using the web interface. We recommend to disable it for security reasons and only enable it when configuring Transcoding options."
  },
  "nowPlaying": {
    "empty": "Nothing playing",
    "minutesAgo": "%{smart_count} minute ago |||| %{smart_count} minutes ago",
    "title": "Now Playing"
  },
  "pages": {
    "explore": {
      "allDefaultName": "All Metrics Mix",
      "allDescription": "Blend your recent plays and favourites for a balanced playlist.",
      "allTitle": "Generate from all metrics",
      "customDefaultName": "Custom Mix",
      "customNoSeeds": "Try selecting different songs and generate again.",
      "customTitle": "Create from selected songs",
      "discoveryDefaultName": "Discovery Mix",
      "discoveryDescription": "Surface songs that are farther from your usual listening. Adjust the exploration slider.",
      "discoverySliderHelper": "Higher values lean toward more adventurous picks.",
      "discoverySliderLabel": "Exploration",
      "discoverySliderValue": "%{value}% exploratory",
      "discoveryTitle": "Generate discovery playlist",
      "favoritesDefaultName": "Favorites Mix",
      "favoritesDescription": "Use the songs you have starred or rated highly to create a mix.",
      "favoritesTitle": "Generate from liked songs",
      "generateButton": "Generate mix",
      "noAllSeeds": "We didn't find enough signals to build this mix yet.",
      "noDiscoverySeeds": "We need more listening data before exploring.",
      "noFavoritesSeeds": "Star or rate a few songs and try again.",
      "noRecentSeeds": "Play a few songs and try again.",
      "playlistNameLabel": "Playlist name",
      "playlistSaved": "Playlist \"%{name}\" created",
      "playlists": "Playlists for you",
      "playlistsEmpty": "You do not have any playlists yet. Create one to see it here.",
      "playlistsError": "We could not load playlists right now. Try again later.",
      "recentDefaultName": "Recent Mix",
      "recentDescription": "Build a personalised mix using the tracks you have been enjoying lately.",
      "recentTitle": "Generate from recent listens",
      "recommendationTitle": "Preview: %{name}",
      "recommendationWarning": "Note: %{warning}",
      "savePlaylist": "Save as playlist",
      "searchPlaceholder": "Search for songs to add",
      "selectedEmpty": "No songs selected yet.",
      "suggested": "Explore Suggested",
      "suggestedSubtitle": "Kick off your next listening session with a few hand-picked ideas.",
      "trackCountLabel": "%{count} tracks"
    }
  },
  "player": {
    "clickToDeleteText": "Click to delete %{name}",
    "clickToPauseText": "Click to pause",
    "clickToPlayText": "Click to play",
    "closeText": "Close",
    "destroyText": "Destroy",
    "downloadText": "Download",
    "emptyLyricText": "No lyrics",
    "nextTrackText": "Next track",
    "notContentText": "No music",
    "openText": "Open",
    "playListsText": "Play Queue",
    "playModeText": {
      "order": "In order",
      "orderLoop": "Repeat",
      "shufflePlay": "Shuffle",
      "singleLoop": "Repeat One"
    },
    "previousTrackText": "Previous track",
    "reloadText": "Reload",
    "removeAudioListsText": "Delete audio lists",
    "toggleLyricText": "Toggle lyrics",
    "toggleMiniModeText": "Minimize",
    "volumeText": "Volume"
  },
  "ra": {
    "action": {
      "add": "Add",
      "add_filter": "Add filter",
      "back": "Go Back",
      "bulk_actions": "1 item selected |||| %{smart_count} items selected",
      "bulk_actions_mobile": "1 |||| %{smart_count}",
      "cancel": "Cancel",
      "clear_input_value": "Clear value",
      "clone": "Clone",
      "close": "Close",
      "close_menu": "Close menu",
      "confirm": "Confirm",
      "create": "Create",
      "delete": "Delete",
      "download": "Download",
      "edit": "Edit",
      "expand": "Expand",
      "export": "Export",
      "list": "List",
      "open_menu": "Open menu",
      "refresh": "Refresh",
      "remove": "Remove",
      "remove_filter": "Remove this filter",
      "save": "Save",
      "search": "Search",
      "share": "Share",
      "show": "Show",
      "skip": "Skip",
      "sort": "Sort",
      "undo": "Undo",
      "unselect": "Unselect"
    },
    "auth": {
      "auth_check_error": "Please login to continue",
      "buttonCreateAdmin": "Create Admin",
      "confirmPassword": "Confirm Password",
      "insightsCollectionNote": "Hilberto Music collects anonymous usage data to\nhelp improve the project. Click [here] to learn\nmore and to opt-out if you want",
      "logout": "Logout",
      "password": "Password",
      "sign_in": "Sign in",
      "sign_in_error": "Authentication failed, please retry",
      "user_menu": "Profile",
      "username": "Username",
      "welcome1": "Thanks for installing Hilberto Music!",
      "welcome2": "To start, create an admin user"
    },
    "boolean": {
      "false": "No",
      "true": "Yes"
    },
    "input": {
      "file": {
        "upload_several": "Drop some files to upload, or click to select one.",
        "upload_single": "Drop a file to upload, or click to select it."
      },
      "image": {
        "upload_several": "Drop some pictures to upload, or click to select one.",
        "upload_single": "Drop a picture to upload, or click to select it."
      },
      "password": {
        "toggle_hidden": "Show password",
        "toggle_visible": "Hide password"
      },
      "references": {
        "all_missing": "Unable to find references data.",
        "many_missing": "At least one of the associated references no longer appears to be available.",
        "single_missing": "Associated reference no longer appears to be available."
      }
    },
    "message": {
      "about": "About",
      "are_you_sure": "Are you sure?",
      "bulk_delete_content": "Are you sure you want to delete this %{name}? |||| Are you sure you want to delete these %{smart_count} items?",
      "bulk_delete_title": "Delete %{name} |||| Delete %{smart_count} %{name}",
      "delete_content": "Are you sure you want to delete this item?",
      "delete_title": "Delete %{name} #%{id}",
      "details": "Details",
      "error": "A client error occurred and your request couldn't be completed.",
      "invalid_form": "The form is not valid. Please check for errors",
      "loading": "The page is loading, just a moment please",
      "no": "No",
      "not_found": "Either you typed a wrong URL, or you followed a bad link.",
      "unsaved_changes": "Some of your changes weren't saved. Are you sure you want to ignore them?",
      "yes": "Yes"
    },
    "navigation": {
      "next": "Next",
      "no_more_results": "The page number %{page} is out of boundaries. Try the previous page.",
      "no_results": "No results found",
      "page_out_from_begin": "Cannot go before page 1",
      "page_out_from_end": "Cannot go after last page",
      "page_out_of_boundaries": "Page number %{page} out of boundaries",
      "page_range_info": "%{offsetBegin}-%{offsetEnd} of %{total}",
      "page_rows_per_page": "Items per page:",
      "prev": "Prev",
      "skip_nav": "Skip to content"
    },
    "notification": {
      "bad_item": "Incorrect element",
      "canceled": "Action cancelled",
      "created": "Element created",
      "data_provider_error": "dataProvider error. Check the console for details.",
      "deleted": "Element deleted |||| %{smart_count} elements deleted",
      "http_error": "Server communication error",
      "i18n_error": "Cannot load the translations for the specified language",
      "item_doesnt_exist": "Element does not exist",
      "logged_out": "Your session has ended, please reconnect.",
      "new_version": "New version available! Please refresh this window.",
      "updated": "Element updated |||| %{smart_count} elements updated"
    },
    "page": {
      "create": "Create %{name}",
      "dashboard": "Dashboard",
      "edit": "%{name} #%{id}",
      "empty": "No %{name} yet.",
      "error": "Something went wrong",
      "invite": "Do you want to add one?",
      "list": "%{name}",
      "loading": "Loading",
      "not_found": "Not Found",
      "show": "%{name} #%{id}"
    },
    "toggleFieldsMenu": {
      "columnsToDisplay": "Columns To Display",
      "grid": "Grid",
      "layout": "Layout",
      "table": "Table"
    },
    "validation": {
      "email": "Must be a valid email",
      "invalidChars": "Please only use letters and numbers",
      "maxLength": "Must be %{max} characters or less",
      "maxValue": "Must be %{max} or less",
      "minLength": "Must be %{min} characters at least",
      "minValue": "Must be at least %{min}",
      "number": "Must be a number",
      "oneOf": "Must be one of: %{options}",
      "passwordDoesNotMatch": "Password does not match",
      "regex": "Must match a specific format (regexp): %{pattern}",
      "required": "Required",
      "unique": "Must be unique",
      "url": "Must be a valid URL"
    }
  },
  "resources": {
    "album": {
      "actions": {
        "addToPlaylist": "Add to Playlist",
        "addToQueue": "Play Later",
        "download": "Download",
        "info": "Get Info",
        "playAll": "Play",
        "playNext": "Play Next",
        "share": "Share",
        "shuffle": "Shuffle"
      },
      "fields": {
        "albumArtist": "Album Artist",
        "artist": "Artist",
        "catalogNum": "Catalog Number",
        "comment": "Comment",
        "compilation": "Compilation",
        "createdAt": "Date added",
        "date": "Recording Date",
        "duration": "Time",
        "genre": "Genre",
        "grouping": "Grouping",
        "libraryName": "Library",
        "media": "Media",
        "missing": "Missing",
        "mood": "Mood",
        "name": "Name",
        "originalDate": "Original",
        "playCount": "Plays",
        "rating": "Rating",
        "recordLabel": "Label",
        "releaseDate": "Released",
        "releaseType": "Type",
        "released": "Released",
        "releases": "Release |||| Releases",
        "size": "Size",
        "songCount": "Songs",
        "updatedAt": "Updated at",
        "year": "Year"
      },
      "lists": {
        "all": "All",
        "mostPlayed": "Most Played",
        "random": "Random",
        "recentlyAdded": "Recently Added",
        "recentlyPlayed": "Recently Played",
        "starred": "Favourites",
        "topRated": "Top Rated"
      },
      "name": "Album |||| Albums"
    },
    "artist": {
      "actions": {
        "radio": "Radio",
        "shuffle": "Shuffle",
        "topSongs": "Top Songs"
      },
      "fields": {
        "albumCount": "Album Count",
        "genre": "Genre",
        "missing": "Missing",
        "name": "Name",
        "playCount": "Plays",
        "rating": "Rating",
        "role": "Role",
        "size": "Size",
        "songCount": "Song Count"
      },
      "name": "Artist |||| Artists",
      "roles": {
        "albumartist": "Album Artist |||| Album Artists",
        "arranger": "Arranger |||| Arrangers",
        "artist": "Artist |||| Artists",
        "composer": "Composer |||| Composers",
        "conductor": "Conductor |||| Conductors",
        "director": "Director |||| Directors",
        "djmixer": "DJ Mixer |||| DJ Mixers",
        "engineer": "Engineer |||| Engineers",
        "lyricist": "Lyricist |||| Lyricists",
        "maincredit": "Album Artist or Artist |||| Album Artists or Artists",
        "mixer": "Mixer |||| Mixers",
        "performer": "Performer |||| Performers",
        "producer": "Producer |||| Producers",
        "remixer": "Remixer |||| Remixers"
      }
    },
    "library": {
      "actions": {
        "manageUsers": "Manage User Access",
        "scan": "Scan Library",
        "viewDetails": "View Details"
      },
      "fields": {
        "albumCount": "Albums",
        "artistCount": "Artists",
        "createdAt": "Created",
        "defaultNewUsers": "Default for New Users",
        "lastScanAt": "Last Scan",
        "name": "Name",
        "path": "Path",
        "remotePath": "Remote Path",
        "songCount": "Songs",
        "totalAlbums": "Albums",
        "totalArtists": "Artists",
        "totalDuration": "Duration",
        "totalFiles": "Files",
        "totalFolders": "Folders",
        "totalMissingFiles": "Missing Files",
        "totalSize": "Total Size",
        "totalSongs": "Songs",
        "updatedAt": "Updated"
      },
      "messages": {
        "deleteConfirm": "Are you sure you want to delete this library? This will remove all associated data and user access.",
        "noLibrariesAssigned": "No libraries assigned to this user",
        "scanInProgress": "Scan in progress..."
      },
      "name": "Library |||| Libraries",
      "notifications": {
        "created": "Library created successfully",
        "deleted": "Library deleted successfully",
        "scanCompleted": "Library scan completed",
        "scanStarted": "Library scan started",
        "updated": "Library updated successfully"
      },
      "sections": {
        "basic": "Basic Information",
        "statistics": "Statistics"
      },
      "validation": {
        "nameRequired": "Library name is required",
        "pathInvalid": "Invalid library path",
        "pathNotAccessible": "Library path is not accessible",
        "pathNotDirectory": "Library path must be a directory",
        "pathNotFound": "Library path not found",
        "pathRequired": "Library path is required"
      }
    },
    "missing": {
      "actions": {
        "remove": "Remove",
        "remove_all": "Remove All"
      },
      "empty": "No Missing Files",
      "fields": {
        "libraryName": "Library",
        "path": "Path",
        "size": "Size",
        "updatedAt": "Disappeared on"
      },
      "name": "Missing File |||| Missing Files",
      "notifications": {
        "removed": "Missing file(s) removed"
      }
    },
    "player": {
      "fields": {
        "client": "Client",
        "lastSeen": "Last Seen At",
        "maxBitRate": "Max. Bit Rate",
        "name": "Name",
        "reportRealPath": "Report Real Path",
        "scrobbleEnabled": "Send Scrobbles to external services",
        "transcodingId": "Transcoding",
        "userName": "Username"
      },
      "name": "Player |||| Players"
    },
    "playlist": {
      "actions": {
        "addNewPlaylist": "Create \"%{name}\"",
        "export": "Export",
        "makePrivate": "Make Private",
        "makePublic": "Make Public",
        "pressEnterToCreate": "Press Enter to create new playlist",
        "removeFromSelection": "Remove from selection",
        "saveQueue": "Save Queue to Playlist",
        "searchOrCreate": "Search playlists or type to create new...",
        "selectPlaylist": "Select a playlist:"
      },
      "fields": {
        "comment": "Comment",
        "createdAt": "Created at",
        "duration": "Duration",
        "name": "Name",
        "ownerName": "Owner",
        "path": "Import from",
        "public": "Public",
        "songCount": "Songs",
        "sync": "Auto-import",
        "updatedAt": "Updated at"
      },
      "message": {
        "duplicate_song": "Add duplicated songs",
        "noPlaylists": "No playlists available",
        "noPlaylistsFound": "No playlists found",
        "song_exist": "There are duplicates being added to the playlist. Would you like to add the duplicates or skip them?"
      },
      "name": "Playlist |||| Playlists"
    },
    "radio": {
      "actions": {
        "playNow": "Play Now"
      },
      "fields": {
        "createdAt": "Created at",
        "homePageUrl": "Home Page URL",
        "name": "Name",
        "streamUrl": "Stream URL",
        "updatedAt": "Updated at"
      },
      "name": "Radio |||| Radios"
    },
    "share": {
      "actions": {},
      "fields": {
        "contents": "Contents",
        "createdAt": "Created at",
        "description": "Description",
        "downloadable": "Allow Downloads?",
        "expiresAt": "Expires",
        "format": "Format",
        "lastVisitedAt": "Last Visited",
        "maxBitRate": "Max. Bit Rate",
        "updatedAt": "Updated at",
        "url": "URL",
        "username": "Shared By",
        "visitCount": "Visits"
      },
      "name": "Share |||| Shares",
      "notifications": {}
    },
    "song": {
      "actions": {
<<<<<<< HEAD
        "addToPlaylist": "Add to Playlist",
        "addToQueue": "Play Later",
        "download": "Download",
        "info": "Get Info",
        "playNext": "Play Next",
        "playNow": "Play Now",
        "showInPlaylist": "Show in Playlist",
        "shuffleAll": "Shuffle All"
      },
      "fields": {
        "album": "Album",
        "albumArtist": "Album Artist",
        "artist": "Artist",
        "bitDepth": "Bit depth",
        "bitRate": "Bit rate",
        "bpm": "BPM",
        "channels": "Channels",
        "comment": "Comment",
        "compilation": "Compilation",
        "createdAt": "Date added",
        "discSubtitle": "Disc Subtitle",
        "duration": "Time",
        "genre": "Genre",
        "grouping": "Grouping",
        "libraryName": "Library",
        "mappedTags": "Mapped tags",
        "missing": "Missing",
        "mood": "Mood",
        "participants": "Additional participants",
        "path": "File path",
        "playCount": "Plays",
        "playDate": "Last Played",
        "quality": "Quality",
        "rating": "Rating",
        "rawTags": "Raw tags",
        "sampleRate": "Sample rate",
        "size": "File size",
        "starred": "Favourite",
        "tags": "Additional Tags",
        "title": "Title",
        "trackNumber": "#",
        "updatedAt": "Updated at",
        "year": "Year"
      },
      "name": "Song |||| Songs"
=======
        "scan": "Scan Library",
        "manageUsers": "Manage User Access",
        "viewDetails": "View Details"
      },
      "notifications": {
        "created": "Library created successfully",
        "updated": "Library updated successfully",
        "deleted": "Library deleted successfully",
        "scanStarted": "Library scan started",
        "scanCompleted": "Library scan completed"
      },
      "validation": {
        "nameRequired": "Library name is required",
        "pathRequired": "Library path is required",
        "pathNotDirectory": "Library path must be a directory",
        "pathNotFound": "Library path not found",
        "pathNotAccessible": "Library path is not accessible",
        "pathInvalid": "Invalid library path"
      },
      "messages": {
        "deleteConfirm": "Are you sure you want to delete this library? This will remove all associated data and user access.",
        "scanInProgress": "Scan in progress...",
        "noLibrariesAssigned": "No libraries assigned to this user"
      }
    }
  },
  "ra": {
    "auth": {
      "welcome1": "Thanks for installing Hilberto Music!",
      "welcome2": "To start, create an admin user",
      "confirmPassword": "Confirm Password",
      "buttonCreateAdmin": "Create Admin",
      "auth_check_error": "Please login to continue",
      "user_menu": "Profile",
      "username": "Username",
      "password": "Password",
      "sign_in": "Sign in",
      "sign_in_error": "Authentication failed, please retry",
      "logout": "Logout",
      "insightsCollectionNote": "Hilberto Music collects anonymous usage data to\nhelp improve the project. Click [here] to learn\nmore and to opt-out if you want"
    },
    "validation": {
      "invalidChars": "Please only use letters and numbers",
      "passwordDoesNotMatch": "Password does not match",
      "required": "Required",
      "minLength": "Must be %{min} characters at least",
      "maxLength": "Must be %{max} characters or less",
      "minValue": "Must be at least %{min}",
      "maxValue": "Must be %{max} or less",
      "number": "Must be a number",
      "email": "Must be a valid email",
      "oneOf": "Must be one of: %{options}",
      "regex": "Must match a specific format (regexp): %{pattern}",
      "unique": "Must be unique",
      "url": "Must be a valid URL"
    },
    "action": {
      "add_filter": "Add filter",
      "add": "Add",
      "back": "Go Back",
      "bulk_actions": "1 item selected |||| %{smart_count} items selected",
      "bulk_actions_mobile": "1 |||| %{smart_count}",
      "cancel": "Cancel",
      "clear_input_value": "Clear value",
      "clone": "Clone",
      "confirm": "Confirm",
      "create": "Create",
      "delete": "Delete",
      "edit": "Edit",
      "export": "Export",
      "list": "List",
      "refresh": "Refresh",
      "remove_filter": "Remove this filter",
      "remove": "Remove",
      "save": "Save",
      "search": "Search",
      "show": "Show",
      "sort": "Sort",
      "undo": "Undo",
      "expand": "Expand",
      "close": "Close",
      "open_menu": "Open menu",
      "close_menu": "Close menu",
      "unselect": "Unselect",
      "skip": "Skip",
      "share": "Share",
      "download": "Download"
    },
    "boolean": {
      "true": "Yes",
      "false": "No"
>>>>>>> bdda5e52
    },
    "transcoding": {
      "fields": {
        "command": "Command",
        "defaultBitRate": "Default Bit Rate",
        "name": "Name",
        "targetFormat": "Target Format"
      },
      "name": "Transcoding |||| Transcodings"
    },
    "user": {
      "fields": {
        "changePassword": "Change Password?",
        "createdAt": "Created at",
        "currentPassword": "Current Password",
        "isAdmin": "Is Admin",
        "lastAccessAt": "Last Access",
        "lastLoginAt": "Last Login",
        "libraries": "Libraries",
        "name": "Name",
        "newPassword": "New Password",
        "password": "Password",
        "token": "Token",
        "updatedAt": "Updated at",
        "userName": "Username"
      },
      "helperTexts": {
        "libraries": "Select specific libraries for this user, or leave empty to use default libraries",
        "name": "Changes to your name will only be reflected on next login"
      },
      "message": {
        "adminAutoLibraries": "Admin users automatically have access to all libraries",
        "clickHereForToken": "Click here to get your token",
        "listenBrainzToken": "Enter your ListenBrainz user token.",
        "selectAllLibraries": "Select all libraries"
      },
      "name": "User |||| Users",
      "notifications": {
        "created": "User created",
        "deleted": "User deleted",
        "updated": "User updated"
      },
      "validation": {
        "librariesRequired": "At least one library must be selected for non-admin users"
      }
    }
  },
<<<<<<< HEAD
  "upload": {
    "actions": {
      "clear": "Clear Selection",
      "select": "Choose Files",
      "upload": "Upload Files"
=======
  "message": {
    "note": "NOTE",
    "transcodingDisabled": "Changing the transcoding configuration through the web interface is disabled for security reasons. If you would like to change (edit or add) transcoding options, restart the server with the %{config} configuration option.",
    "transcodingEnabled": "Hilberto Music is currently running with %{config}, making it possible to run system commands from the transcoding settings using the web interface. We recommend to disable it for security reasons and only enable it when configuring Transcoding options.",
    "songsAddedToPlaylist": "Added 1 song to playlist |||| Added %{smart_count} songs to playlist",
    "noSimilarSongsFound": "No similar songs found",
    "noTopSongsFound": "No top songs found",
    "noPlaylistsAvailable": "None available",
    "delete_user_title": "Delete user '%{name}'",
    "delete_user_content": "Are you sure you want to delete this user and all their data (including playlists and preferences)?",
    "remove_missing_title": "Remove missing files",
    "remove_missing_content": "Are you sure you want to remove the selected missing files from the database? This will remove permanently any references to them, including their play counts and ratings.",
    "remove_all_missing_title": "Remove all missing files",
    "remove_all_missing_content": "Are you sure you want to remove all missing files from the database? This will permanently remove any references to them, including their play counts and ratings.",
    "notifications_blocked": "You have blocked Notifications for this site in your browser's settings",
    "notifications_not_available": "This browser does not support desktop notifications or you are not accessing Hilberto Music over https",
    "lastfmLinkSuccess": "Last.fm successfully linked and scrobbling enabled",
    "lastfmLinkFailure": "Last.fm could not be linked",
    "lastfmUnlinkSuccess": "Last.fm unlinked and scrobbling disabled",
    "lastfmUnlinkFailure": "Last.fm could not be unlinked",
    "listenBrainzLinkSuccess": "ListenBrainz successfully linked and scrobbling enabled as user: %{user}",
    "listenBrainzLinkFailure": "ListenBrainz could not be linked: %{error}",
    "listenBrainzUnlinkSuccess": "ListenBrainz unlinked and scrobbling disabled",
    "listenBrainzUnlinkFailure": "ListenBrainz could not be unlinked",
    "openIn": {
      "lastfm": "Open in Last.fm",
      "musicbrainz": "Open in MusicBrainz"
>>>>>>> bdda5e52
    },
    "description": "Select audio files from your device and send them to the server.",
    "emptySelection": "No files selected yet.",
    "notifications": {
      "allDuplicates": "%{name} was not copied because every segment matched existing music.",
      "copyConflict": "Skipped copying %{files} because file(s) with the same name already exist in the library.",
      "copyError": "Failed to copy %{name} into the music library. Check the server logs.",
      "error": "We could not upload your files. Please try again.",
      "noFiles": "Select at least one file before uploading.",
      "success": "Uploaded %{smart_count} file successfully |||| Uploaded %{smart_count} files successfully"
    },
    "progress": {
      "calculating": "Processing...",
      "detail": "%{loaded} / %{total} MB \u2022 %{speed} \u2022 %{eta}",
      "eta": "~%{time} remaining",
      "speed": "%{value} MB/s",
      "uploading": "Uploading %{name}"
    },
<<<<<<< HEAD
    "selectedCount": "%{smart_count} file selected |||| %{smart_count} files selected",
    "settings": {
      "endpointHelper": "Leave blank to use the default OpenAI endpoint.",
      "endpointLabel": "Endpoint",
      "endpointPlaceholder": "https://api.openai.com",
      "modelHelper": "Select the model that will handle renaming requests.",
      "modelLabel": "Model",
      "modelPlaceholder": "gpt-4o-mini",
      "openAiTitle": "OpenAI",
      "reasoningHelper": "Select how much reasoning the rename model should apply.",
      "reasoningLabel": "Reasoning level",
      "reasoningOptions": {
        "default": "Default",
        "high": "High",
        "low": "Low",
        "medium": "Medium",
        "none": "None"
      },
      "renameTitle": "Renaming",
      "renameToggle": "Enable automatic renaming",
      "similarityTitle": "Similarity Search",
      "similarityToggle": "Enable similarity search",
      "systemPromptHelper": "This prompt is used when renaming uploaded files.",
      "systemPromptLabel": "Renaming system prompt",
      "systemPromptPlaceholder": "Describe how the uploaded tracks should be renamed.",
      "thresholdHelper": "Similar tracks at or above this value (0-1) are treated as duplicates.",
      "thresholdLabel": "Deduplication threshold",
      "useMetadataHelper": "Tag metadata may be polluted; disable this if it leads to inaccurate titles.",
      "useMetadataToggle": "Use embedded metadata hints"
=======
    "albumList": "Albums",
    "playlists": "Playlists",
    "sharedPlaylists": "Shared Playlists",
    "about": "About",
    "explore": {
      "name": "Explore"
    },
    "upload": {
      "name": "Upload"
    }
  },
  "player": {
    "playListsText": "Play Queue",
    "openText": "Open",
    "closeText": "Close",
    "notContentText": "No music",
    "clickToPlayText": "Click to play",
    "clickToPauseText": "Click to pause",
    "nextTrackText": "Next track",
    "previousTrackText": "Previous track",
    "reloadText": "Reload",
    "volumeText": "Volume",
    "toggleLyricText": "Toggle lyrics",
    "toggleMiniModeText": "Minimize",
    "destroyText": "Destroy",
    "downloadText": "Download",
    "removeAudioListsText": "Delete audio lists",
    "clickToDeleteText": "Click to delete %{name}",
    "emptyLyricText": "No lyrics",
    "playModeText": {
      "order": "In order",
      "orderLoop": "Repeat",
      "singleLoop": "Repeat One",
      "shufflePlay": "Shuffle"
    }
  },
  "about": {
    "links": {
      "homepage": "Home page",
      "source": "Source code",
      "featureRequests": "Feature requests",
      "lastInsightsCollection": "Last insights collection",
      "insights": {
        "disabled": "Disabled",
        "waiting": "Waiting"
      }
>>>>>>> bdda5e52
    },
    "tabs": {
      "label": "Upload sections",
      "settings": "Settings",
      "upload": "Upload"
    },
<<<<<<< HEAD
    "title": "Upload Music",
    "totalSize": "Total size: %{size}"
=======
    "config": {
      "configName": "Config Name",
      "environmentVariable": "Environment Variable",
      "currentValue": "Current Value",
      "configurationFile": "Configuration File",
      "exportToml": "Export Configuration (TOML)",
      "exportSuccess": "Configuration exported to clipboard in TOML format",
      "exportFailed": "Failed to copy configuration",
      "devFlagsHeader": "Development Flags (subject to change/removal)",
      "devFlagsComment": "These are experimental settings and may be removed in future versions"
    }
  },
  "activity": {
    "title": "Activity",
    "totalScanned": "Total Folders Scanned",
    "quickScan": "Quick Scan",
    "fullScan": "Full Scan",
    "serverUptime": "Server Uptime",
    "serverDown": "OFFLINE",
    "scanType": "Type",
    "status": "Scan Error",
    "elapsedTime": "Elapsed Time"
  },
  "nowPlaying": {
    "title": "Now Playing",
    "empty": "Nothing playing",
    "minutesAgo": "%{smart_count} minute ago |||| %{smart_count} minutes ago"
  },
  "upload": {
    "title": "Upload Music",
    "description": "Select audio files from your device and send them to the server.",
    "actions": {
      "select": "Choose Files",
      "upload": "Upload Files",
      "clear": "Clear Selection"
    },
    "selectedCount": "%{smart_count} file selected |||| %{smart_count} files selected",
    "totalSize": "Total size: %{size}",
    "emptySelection": "No files selected yet.",
    "notifications": {
      "success": "Uploaded %{smart_count} file successfully |||| Uploaded %{smart_count} files successfully",
      "error": "We could not upload your files. Please try again.",
      "noFiles": "Select at least one file before uploading."
    },
    "progress": {
      "uploading": "Uploading %{name}",
      "detail": "%{loaded} / %{total} MB • %{speed} • %{eta}",
      "speed": "%{value} MB/s",
      "eta": "~%{time} remaining",
      "calculating": "Calculating..."
    }
  },
  "help": {
    "title": "Hilberto Music Hotkeys",
    "hotkeys": {
      "show_help": "Show This Help",
      "toggle_menu": "Toggle Menu Side Bar",
      "toggle_play": "Play / Pause",
      "prev_song": "Previous Song",
      "next_song": "Next Song",
      "current_song": "Go to Current Song",
      "vol_up": "Volume Up",
      "vol_down": "Volume Down",
      "toggle_love": "Add this track to favourites"
    }
  },
  "pages": {
    "explore": {
      "suggested": "Explore Suggested",
      "suggestedSubtitle": "Kick off your next listening session with a few hand-picked ideas.",
      "becauseListened": "Because you listened to \"%{song}\" recently",
      "playlists": "Playlists for you",
      "playlistsEmpty": "You do not have any playlists yet. Create one to see it here.",
      "playlistsError": "We could not load playlists right now. Try again later."
    }
>>>>>>> bdda5e52
  }
}<|MERGE_RESOLUTION|>--- conflicted
+++ resolved
@@ -173,7 +173,8 @@
       "selectedEmpty": "No songs selected yet.",
       "suggested": "Explore Suggested",
       "suggestedSubtitle": "Kick off your next listening session with a few hand-picked ideas.",
-      "trackCountLabel": "%{count} tracks"
+      "trackCountLabel": "%{count} tracks",
+      "becauseListened": "Because you listened to \"%{song}\" recently"
     }
   },
   "player": {
@@ -581,7 +582,6 @@
     },
     "song": {
       "actions": {
-<<<<<<< HEAD
         "addToPlaylist": "Add to Playlist",
         "addToQueue": "Play Later",
         "download": "Download",
@@ -627,99 +627,6 @@
         "year": "Year"
       },
       "name": "Song |||| Songs"
-=======
-        "scan": "Scan Library",
-        "manageUsers": "Manage User Access",
-        "viewDetails": "View Details"
-      },
-      "notifications": {
-        "created": "Library created successfully",
-        "updated": "Library updated successfully",
-        "deleted": "Library deleted successfully",
-        "scanStarted": "Library scan started",
-        "scanCompleted": "Library scan completed"
-      },
-      "validation": {
-        "nameRequired": "Library name is required",
-        "pathRequired": "Library path is required",
-        "pathNotDirectory": "Library path must be a directory",
-        "pathNotFound": "Library path not found",
-        "pathNotAccessible": "Library path is not accessible",
-        "pathInvalid": "Invalid library path"
-      },
-      "messages": {
-        "deleteConfirm": "Are you sure you want to delete this library? This will remove all associated data and user access.",
-        "scanInProgress": "Scan in progress...",
-        "noLibrariesAssigned": "No libraries assigned to this user"
-      }
-    }
-  },
-  "ra": {
-    "auth": {
-      "welcome1": "Thanks for installing Hilberto Music!",
-      "welcome2": "To start, create an admin user",
-      "confirmPassword": "Confirm Password",
-      "buttonCreateAdmin": "Create Admin",
-      "auth_check_error": "Please login to continue",
-      "user_menu": "Profile",
-      "username": "Username",
-      "password": "Password",
-      "sign_in": "Sign in",
-      "sign_in_error": "Authentication failed, please retry",
-      "logout": "Logout",
-      "insightsCollectionNote": "Hilberto Music collects anonymous usage data to\nhelp improve the project. Click [here] to learn\nmore and to opt-out if you want"
-    },
-    "validation": {
-      "invalidChars": "Please only use letters and numbers",
-      "passwordDoesNotMatch": "Password does not match",
-      "required": "Required",
-      "minLength": "Must be %{min} characters at least",
-      "maxLength": "Must be %{max} characters or less",
-      "minValue": "Must be at least %{min}",
-      "maxValue": "Must be %{max} or less",
-      "number": "Must be a number",
-      "email": "Must be a valid email",
-      "oneOf": "Must be one of: %{options}",
-      "regex": "Must match a specific format (regexp): %{pattern}",
-      "unique": "Must be unique",
-      "url": "Must be a valid URL"
-    },
-    "action": {
-      "add_filter": "Add filter",
-      "add": "Add",
-      "back": "Go Back",
-      "bulk_actions": "1 item selected |||| %{smart_count} items selected",
-      "bulk_actions_mobile": "1 |||| %{smart_count}",
-      "cancel": "Cancel",
-      "clear_input_value": "Clear value",
-      "clone": "Clone",
-      "confirm": "Confirm",
-      "create": "Create",
-      "delete": "Delete",
-      "edit": "Edit",
-      "export": "Export",
-      "list": "List",
-      "refresh": "Refresh",
-      "remove_filter": "Remove this filter",
-      "remove": "Remove",
-      "save": "Save",
-      "search": "Search",
-      "show": "Show",
-      "sort": "Sort",
-      "undo": "Undo",
-      "expand": "Expand",
-      "close": "Close",
-      "open_menu": "Open menu",
-      "close_menu": "Close menu",
-      "unselect": "Unselect",
-      "skip": "Skip",
-      "share": "Share",
-      "download": "Download"
-    },
-    "boolean": {
-      "true": "Yes",
-      "false": "No"
->>>>>>> bdda5e52
     },
     "transcoding": {
       "fields": {
@@ -767,41 +674,11 @@
       }
     }
   },
-<<<<<<< HEAD
   "upload": {
     "actions": {
       "clear": "Clear Selection",
       "select": "Choose Files",
       "upload": "Upload Files"
-=======
-  "message": {
-    "note": "NOTE",
-    "transcodingDisabled": "Changing the transcoding configuration through the web interface is disabled for security reasons. If you would like to change (edit or add) transcoding options, restart the server with the %{config} configuration option.",
-    "transcodingEnabled": "Hilberto Music is currently running with %{config}, making it possible to run system commands from the transcoding settings using the web interface. We recommend to disable it for security reasons and only enable it when configuring Transcoding options.",
-    "songsAddedToPlaylist": "Added 1 song to playlist |||| Added %{smart_count} songs to playlist",
-    "noSimilarSongsFound": "No similar songs found",
-    "noTopSongsFound": "No top songs found",
-    "noPlaylistsAvailable": "None available",
-    "delete_user_title": "Delete user '%{name}'",
-    "delete_user_content": "Are you sure you want to delete this user and all their data (including playlists and preferences)?",
-    "remove_missing_title": "Remove missing files",
-    "remove_missing_content": "Are you sure you want to remove the selected missing files from the database? This will remove permanently any references to them, including their play counts and ratings.",
-    "remove_all_missing_title": "Remove all missing files",
-    "remove_all_missing_content": "Are you sure you want to remove all missing files from the database? This will permanently remove any references to them, including their play counts and ratings.",
-    "notifications_blocked": "You have blocked Notifications for this site in your browser's settings",
-    "notifications_not_available": "This browser does not support desktop notifications or you are not accessing Hilberto Music over https",
-    "lastfmLinkSuccess": "Last.fm successfully linked and scrobbling enabled",
-    "lastfmLinkFailure": "Last.fm could not be linked",
-    "lastfmUnlinkSuccess": "Last.fm unlinked and scrobbling disabled",
-    "lastfmUnlinkFailure": "Last.fm could not be unlinked",
-    "listenBrainzLinkSuccess": "ListenBrainz successfully linked and scrobbling enabled as user: %{user}",
-    "listenBrainzLinkFailure": "ListenBrainz could not be linked: %{error}",
-    "listenBrainzUnlinkSuccess": "ListenBrainz unlinked and scrobbling disabled",
-    "listenBrainzUnlinkFailure": "ListenBrainz could not be unlinked",
-    "openIn": {
-      "lastfm": "Open in Last.fm",
-      "musicbrainz": "Open in MusicBrainz"
->>>>>>> bdda5e52
     },
     "description": "Select audio files from your device and send them to the server.",
     "emptySelection": "No files selected yet.",
@@ -814,13 +691,12 @@
       "success": "Uploaded %{smart_count} file successfully |||| Uploaded %{smart_count} files successfully"
     },
     "progress": {
-      "calculating": "Processing...",
+      "calculating": "Calculating...",
       "detail": "%{loaded} / %{total} MB \u2022 %{speed} \u2022 %{eta}",
       "eta": "~%{time} remaining",
       "speed": "%{value} MB/s",
       "uploading": "Uploading %{name}"
     },
-<<<<<<< HEAD
     "selectedCount": "%{smart_count} file selected |||| %{smart_count} files selected",
     "settings": {
       "endpointHelper": "Leave blank to use the default OpenAI endpoint.",
@@ -850,139 +726,13 @@
       "thresholdLabel": "Deduplication threshold",
       "useMetadataHelper": "Tag metadata may be polluted; disable this if it leads to inaccurate titles.",
       "useMetadataToggle": "Use embedded metadata hints"
-=======
-    "albumList": "Albums",
-    "playlists": "Playlists",
-    "sharedPlaylists": "Shared Playlists",
-    "about": "About",
-    "explore": {
-      "name": "Explore"
-    },
-    "upload": {
-      "name": "Upload"
-    }
-  },
-  "player": {
-    "playListsText": "Play Queue",
-    "openText": "Open",
-    "closeText": "Close",
-    "notContentText": "No music",
-    "clickToPlayText": "Click to play",
-    "clickToPauseText": "Click to pause",
-    "nextTrackText": "Next track",
-    "previousTrackText": "Previous track",
-    "reloadText": "Reload",
-    "volumeText": "Volume",
-    "toggleLyricText": "Toggle lyrics",
-    "toggleMiniModeText": "Minimize",
-    "destroyText": "Destroy",
-    "downloadText": "Download",
-    "removeAudioListsText": "Delete audio lists",
-    "clickToDeleteText": "Click to delete %{name}",
-    "emptyLyricText": "No lyrics",
-    "playModeText": {
-      "order": "In order",
-      "orderLoop": "Repeat",
-      "singleLoop": "Repeat One",
-      "shufflePlay": "Shuffle"
-    }
-  },
-  "about": {
-    "links": {
-      "homepage": "Home page",
-      "source": "Source code",
-      "featureRequests": "Feature requests",
-      "lastInsightsCollection": "Last insights collection",
-      "insights": {
-        "disabled": "Disabled",
-        "waiting": "Waiting"
-      }
->>>>>>> bdda5e52
     },
     "tabs": {
       "label": "Upload sections",
       "settings": "Settings",
       "upload": "Upload"
     },
-<<<<<<< HEAD
     "title": "Upload Music",
     "totalSize": "Total size: %{size}"
-=======
-    "config": {
-      "configName": "Config Name",
-      "environmentVariable": "Environment Variable",
-      "currentValue": "Current Value",
-      "configurationFile": "Configuration File",
-      "exportToml": "Export Configuration (TOML)",
-      "exportSuccess": "Configuration exported to clipboard in TOML format",
-      "exportFailed": "Failed to copy configuration",
-      "devFlagsHeader": "Development Flags (subject to change/removal)",
-      "devFlagsComment": "These are experimental settings and may be removed in future versions"
-    }
-  },
-  "activity": {
-    "title": "Activity",
-    "totalScanned": "Total Folders Scanned",
-    "quickScan": "Quick Scan",
-    "fullScan": "Full Scan",
-    "serverUptime": "Server Uptime",
-    "serverDown": "OFFLINE",
-    "scanType": "Type",
-    "status": "Scan Error",
-    "elapsedTime": "Elapsed Time"
-  },
-  "nowPlaying": {
-    "title": "Now Playing",
-    "empty": "Nothing playing",
-    "minutesAgo": "%{smart_count} minute ago |||| %{smart_count} minutes ago"
-  },
-  "upload": {
-    "title": "Upload Music",
-    "description": "Select audio files from your device and send them to the server.",
-    "actions": {
-      "select": "Choose Files",
-      "upload": "Upload Files",
-      "clear": "Clear Selection"
-    },
-    "selectedCount": "%{smart_count} file selected |||| %{smart_count} files selected",
-    "totalSize": "Total size: %{size}",
-    "emptySelection": "No files selected yet.",
-    "notifications": {
-      "success": "Uploaded %{smart_count} file successfully |||| Uploaded %{smart_count} files successfully",
-      "error": "We could not upload your files. Please try again.",
-      "noFiles": "Select at least one file before uploading."
-    },
-    "progress": {
-      "uploading": "Uploading %{name}",
-      "detail": "%{loaded} / %{total} MB • %{speed} • %{eta}",
-      "speed": "%{value} MB/s",
-      "eta": "~%{time} remaining",
-      "calculating": "Calculating..."
-    }
-  },
-  "help": {
-    "title": "Hilberto Music Hotkeys",
-    "hotkeys": {
-      "show_help": "Show This Help",
-      "toggle_menu": "Toggle Menu Side Bar",
-      "toggle_play": "Play / Pause",
-      "prev_song": "Previous Song",
-      "next_song": "Next Song",
-      "current_song": "Go to Current Song",
-      "vol_up": "Volume Up",
-      "vol_down": "Volume Down",
-      "toggle_love": "Add this track to favourites"
-    }
-  },
-  "pages": {
-    "explore": {
-      "suggested": "Explore Suggested",
-      "suggestedSubtitle": "Kick off your next listening session with a few hand-picked ideas.",
-      "becauseListened": "Because you listened to \"%{song}\" recently",
-      "playlists": "Playlists for you",
-      "playlistsEmpty": "You do not have any playlists yet. Create one to see it here.",
-      "playlistsError": "We could not load playlists right now. Try again later."
-    }
->>>>>>> bdda5e52
   }
 }